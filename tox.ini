--- conflicted
+++ resolved
@@ -8,13 +8,9 @@
 deps =
     django17: django>=1.7,<1.8
     django18: django>=1.8,<1.9
-<<<<<<< HEAD
     django19: django>=1.9,<1.10
-=======
-    django19: django>=1.9,<2.0
     jwkest: pyjwkest==1.1.0
     jose: python-jose==1.0.0
->>>>>>> 1dd257b1
     coverage
     mock
 
